# Licensed to the Apache Software Foundation (ASF) under one
# or more contributor license agreements.  See the NOTICE file
# distributed with this work for additional information
# regarding copyright ownership.  The ASF licenses this file
# to you under the Apache License, Version 2.0 (the
# "License"); you may not use this file except in compliance
# with the License.  You may obtain a copy of the License at
#
#   http://www.apache.org/licenses/LICENSE-2.0
#
# Unless required by applicable law or agreed to in writing,
# software distributed under the License is distributed on an
# "AS IS" BASIS, WITHOUT WARRANTIES OR CONDITIONS OF ANY
# KIND, either express or implied.  See the License for the
# specific language governing permissions and limitations
# under the License.

[package]
name = "datafusion-materialized-views"
version = "0.1.1"
edition = "2021"
homepage = "https://github.com/datafusion-contrib/datafusion-materialized-views"
repository = "https://github.com/datafusion-contrib/datafusion-materialized-views"
authors = ["Matthew Cramerus <matt@polygon.io>"]
license = "Apache-2.0"
description = "Materialized Views & Query Rewriting in DataFusion"
keywords = ["arrow", "arrow-rs", "datafusion"]
rust-version = "1.80"

[dependencies]
arrow = { version = "54.1.0" }
arrow-schema = { version = "54.1.0" }
async-trait = "0.1"
chrono = "= 0.4.39"
dashmap = "6"
<<<<<<< HEAD
datafusion = { git = "https://github.com/polygon-io/arrow-datafusion", rev = "1c92803" }
datafusion-common = { git = "https://github.com/polygon-io/arrow-datafusion", rev = "1c92803" }
datafusion-expr = { git = "https://github.com/polygon-io/arrow-datafusion", rev = "1c92803" }
datafusion-functions = { git = "https://github.com/polygon-io/arrow-datafusion", rev = "1c92803" }
datafusion-functions-aggregate = { git = "https://github.com/polygon-io/arrow-datafusion", rev = "1c92803" }
datafusion-optimizer = { git = "https://github.com/polygon-io/arrow-datafusion", rev = "1c92803" }
datafusion-physical-expr = { git = "https://github.com/polygon-io/arrow-datafusion", rev = "1c92803" }
datafusion-physical-plan = { git = "https://github.com/polygon-io/arrow-datafusion", rev = "1c92803" }
datafusion-sql = { git = "https://github.com/polygon-io/arrow-datafusion", rev = "1c92803" }
=======
datafusion = { git = "https://github.com/polygon-io/arrow-datafusion", rev = "08b3ce0" }
datafusion-common = { git = "https://github.com/polygon-io/arrow-datafusion", rev = "08b3ce0" }
datafusion-expr = { git = "https://github.com/polygon-io/arrow-datafusion", rev = "08b3ce0" }
datafusion-functions = { git = "https://github.com/polygon-io/arrow-datafusion", rev = "08b3ce0" }
datafusion-functions-aggregate = { git = "https://github.com/polygon-io/arrow-datafusion", rev = "08b3ce0" }
datafusion-optimizer = { git = "https://github.com/polygon-io/arrow-datafusion", rev = "08b3ce0" }
datafusion-physical-expr = { git = "https://github.com/polygon-io/arrow-datafusion", rev = "08b3ce0" }
datafusion-physical-plan = { git = "https://github.com/polygon-io/arrow-datafusion", rev = "08b3ce0" }
datafusion-sql = { git = "https://github.com/polygon-io/arrow-datafusion", rev = "08b3ce0" }
>>>>>>> fc34e78b
futures = "0.3"
itertools = "0.13"
log = "0.4"
object_store = "0.11"
ordered-float = "4.6.0"

[dev-dependencies]
anyhow = "1.0.95"
env_logger = "0.11.6"
tempfile = "3.14.0"
tokio = "1.42.0"
url = "2.5.4"<|MERGE_RESOLUTION|>--- conflicted
+++ resolved
@@ -33,7 +33,6 @@
 async-trait = "0.1"
 chrono = "= 0.4.39"
 dashmap = "6"
-<<<<<<< HEAD
 datafusion = { git = "https://github.com/polygon-io/arrow-datafusion", rev = "1c92803" }
 datafusion-common = { git = "https://github.com/polygon-io/arrow-datafusion", rev = "1c92803" }
 datafusion-expr = { git = "https://github.com/polygon-io/arrow-datafusion", rev = "1c92803" }
@@ -43,17 +42,6 @@
 datafusion-physical-expr = { git = "https://github.com/polygon-io/arrow-datafusion", rev = "1c92803" }
 datafusion-physical-plan = { git = "https://github.com/polygon-io/arrow-datafusion", rev = "1c92803" }
 datafusion-sql = { git = "https://github.com/polygon-io/arrow-datafusion", rev = "1c92803" }
-=======
-datafusion = { git = "https://github.com/polygon-io/arrow-datafusion", rev = "08b3ce0" }
-datafusion-common = { git = "https://github.com/polygon-io/arrow-datafusion", rev = "08b3ce0" }
-datafusion-expr = { git = "https://github.com/polygon-io/arrow-datafusion", rev = "08b3ce0" }
-datafusion-functions = { git = "https://github.com/polygon-io/arrow-datafusion", rev = "08b3ce0" }
-datafusion-functions-aggregate = { git = "https://github.com/polygon-io/arrow-datafusion", rev = "08b3ce0" }
-datafusion-optimizer = { git = "https://github.com/polygon-io/arrow-datafusion", rev = "08b3ce0" }
-datafusion-physical-expr = { git = "https://github.com/polygon-io/arrow-datafusion", rev = "08b3ce0" }
-datafusion-physical-plan = { git = "https://github.com/polygon-io/arrow-datafusion", rev = "08b3ce0" }
-datafusion-sql = { git = "https://github.com/polygon-io/arrow-datafusion", rev = "08b3ce0" }
->>>>>>> fc34e78b
 futures = "0.3"
 itertools = "0.13"
 log = "0.4"
